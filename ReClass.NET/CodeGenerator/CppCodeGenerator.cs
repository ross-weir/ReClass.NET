--- conflicted
+++ resolved
@@ -1,4 +1,4 @@
-using System;
+﻿using System;
 using System.Collections.Generic;
 using System.Diagnostics.Contracts;
 using System.Drawing;
@@ -197,27 +197,11 @@
 				return Enumerable.Empty<ClassNode>();
 			}
 
-<<<<<<< HEAD
-			foreach (var referenceNode in node.Nodes.OfType<BaseReferenceNode>())
-			{
-                // Unnecessary. Class pointers are forward declared.
-                if (referenceNode is ClassPtrNode)
-                {
-                    continue;
-                }
-
-                foreach (var referencedNode in YieldReversedHierarchy(referenceNode.InnerNode, alreadySeen))
-				{
-					yield return referencedNode;
-				}
-			}
-=======
 			var classNodes = node.Nodes
 				.OfType<BaseWrapperNode>()
 				.Where(w => !w.IsNodePresentInChain<PointerNode>()) // Pointers are forward declared
 				.Select(w => w.ResolveMostInnerNode() as ClassNode)
 				.Where(n => n != null);
->>>>>>> b15fbff1
 
 			return classNodes
 				.SelectMany(c => YieldReversedHierarchy(c, alreadySeen))
