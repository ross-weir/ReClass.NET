﻿using System.Drawing;
using ReClassNET.UI;

namespace ReClassNET.Nodes
{
	public class FunctionPtrNode : BaseFunctionPtrNode
	{
<<<<<<< HEAD
=======
		public override void GetUserInterfaceInfo(out string name, out Image icon)
		{
			name = "Function Pointer";
			icon = Properties.Resources.B16x16_Button_Function_Pointer;
		}

>>>>>>> b15fbff1
		public override Size Draw(ViewInfo view, int x, int y)
		{
			return Draw(view, x, y, "FunctionPtr", Name);
		}
	}
}<|MERGE_RESOLUTION|>--- conflicted
+++ resolved
@@ -5,15 +5,12 @@
 {
 	public class FunctionPtrNode : BaseFunctionPtrNode
 	{
-<<<<<<< HEAD
-=======
 		public override void GetUserInterfaceInfo(out string name, out Image icon)
 		{
 			name = "Function Pointer";
 			icon = Properties.Resources.B16x16_Button_Function_Pointer;
 		}
 
->>>>>>> b15fbff1
 		public override Size Draw(ViewInfo view, int x, int y)
 		{
 			return Draw(view, x, y, "FunctionPtr", Name);
